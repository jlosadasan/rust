--- conflicted
+++ resolved
@@ -1319,13 +1319,9 @@
 {
     match ty.sty {
         ty::ty_struct(did, substs) => {
-<<<<<<< HEAD
-            op(0, &struct_fields(tcx, did, substs)[])
-=======
             let fields = struct_fields(tcx, did, substs);
             let fields = monomorphize::normalize_associated_type(tcx, &fields);
-            op(0, fields.index(&FullRange))
->>>>>>> cb98c3d9
+            op(0, &fields[])
         }
 
         ty::ty_tup(ref v) => {
@@ -1347,16 +1343,9 @@
                         def::DefVariant(enum_id, variant_id, _) => {
                             let variant_info = ty::enum_variant_with_id(
                                 tcx, enum_id, variant_id);
-<<<<<<< HEAD
-                            op(variant_info.disr_val,
-                               &struct_fields(tcx,
-                                             variant_id,
-                                             substs)[])
-=======
                             let fields = struct_fields(tcx, variant_id, substs);
                             let fields = monomorphize::normalize_associated_type(tcx, &fields);
-                            op(variant_info.disr_val, fields.index(&FullRange))
->>>>>>> cb98c3d9
+                            op(variant_info.disr_val, &fields.index[])
                         }
                         _ => {
                             tcx.sess.bug("resolve didn't map this expr to a \
